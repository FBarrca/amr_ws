--- conflicted
+++ resolved
@@ -139,7 +139,6 @@
         # Compute weights and normalize
         weights = self._measurement_probability_vectorized(measurements, self._particles)
         alphas = np.array(weights) / np.sum(weights)
-<<<<<<< HEAD
 
         # Determine target number of particles after reduction
         target_count = int(self._particle_count * reduction_factor)
@@ -185,15 +184,13 @@
             # Ensure target number of particles is reached (adjust if needed)
             if len(self._particles) < target_count:
                 # Resample additional particles based on updated weights
-                additional_indexes = np.random.choice(len(self._particles), size=target_count - len(self._particles), p=alphas)
+                additional_indexes = np.ra4ndom.choice(len(self._particles), size=target_count - len(self._particles), p=alphas)
                 self._particles += [self._particles[i] for i in additional_indexes]
 
             self._particle_count = len(self._particles)  # Update particle count
-=======
         # self._particles size (6500, 3)
-        indices = np.random.choice(np.arange(len(self._particles)), size=self._particle_count, replace=True, p=alphas)
-        self._particles = self._particles[indices]
->>>>>>> b34f27fb
+        #indices = np.random.choice(np.arange(len(self._particles)), size=self._particle_count, replace=True, p=alphas)
+        #self._particles = self._particles[indices]
 
     def plot(self, axes, orientation: bool = True):
         """Draws particles.
